passModels/
certificates/
*.code-workspace
examples/
.vscode/
<<<<<<< HEAD
abstract.ts
abstract.js

=======
*.ts
!*.d.ts

>>>>>>> 36a5452b
<|MERGE_RESOLUTION|>--- conflicted
+++ resolved
@@ -1,14 +1,7 @@
-passModels/
-certificates/
-*.code-workspace
-examples/
-.vscode/
-<<<<<<< HEAD
-abstract.ts
-abstract.js
-
-=======
-*.ts
-!*.d.ts
-
->>>>>>> 36a5452b
+passModels/
+certificates/
+*.code-workspace
+examples/
+.vscode/
+*.ts
+!*.d.ts